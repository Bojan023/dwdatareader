--- conflicted
+++ resolved
@@ -259,14 +259,7 @@
         if not channels:
             # Return dataframe of ALL channels by default
             channels = self.keys()
-<<<<<<< HEAD
-        d = {}
-        for key in channels:
-            d[key] = self.series(key)
-        return pandas.DataFrame(d)
-=======
         return pandas.DataFrame({k: self[k].series() for k in channels})
->>>>>>> d018e8ea
 
     def close(self):
         """Close the d7d file and delete it if temporary"""
